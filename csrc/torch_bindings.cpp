#include "cache.h"
#include "cuda_utils.h"
#include "ops.h"
#include "core/registration.h"

#include <torch/library.h>

// Note on op signatures:
// The X_meta signatures are for the meta functions corresponding to op X.
// They must be kept in sync with the signature for X. Generally, only
// functions that return Tensors require a meta function.
//
// See the following links for detailed docs on op registration and function
// schemas.
// https://docs.google.com/document/d/1_W62p8WJOQQUzPsJYa7s701JXt0qf2OfLub2sbkHOaU/edit#heading=h.ptttacy8y1u9
// https://github.com/pytorch/pytorch/blob/main/aten/src/ATen/native/README.md#annotations

TORCH_LIBRARY_EXPAND(TORCH_EXTENSION_NAME, ops) {
  // vLLM custom ops

  ops.def("weak_ref_tensor(Tensor input) -> Tensor");
  ops.impl("weak_ref_tensor", torch::kCUDA, &weak_ref_tensor);

  // Attention ops
  // Compute the attention between an input query and the cached
  // keys/values using PagedAttention.
  ops.def(
      "paged_attention_v1("
      "    Tensor! out, Tensor query, Tensor key_cache,"
      "    Tensor value_cache, int num_kv_heads, float scale,"
      "    Tensor block_tables, Tensor seq_lens, int block_size,"
      "    int max_seq_len, Tensor? alibi_slopes,"
      "    str kv_cache_dtype, Tensor k_scale, Tensor v_scale,"
      "    int tp_rank, int blocksparse_local_blocks,"
      "    int blocksparse_vert_stride, int blocksparse_block_size,"
      "    int blocksparse_head_sliding_step) -> ()");
  ops.impl("paged_attention_v1", torch::kCUDA, &paged_attention_v1);

  // PagedAttention V2.
  ops.def(
      "paged_attention_v2("
      "    Tensor! out, Tensor! exp_sums, Tensor! max_logits,"
      "    Tensor! tmp_out, Tensor query, Tensor key_cache,"
      "    Tensor value_cache, int num_kv_heads, float scale,"
      "    Tensor block_tables, Tensor seq_lens, int block_size,"
      "    int max_seq_len, Tensor? alibi_slopes,"
      "    str kv_cache_dtype, Tensor k_scale, Tensor v_scale,"
      "    int tp_rank, int blocksparse_local_blocks,"
      "    int blocksparse_vert_stride, int blocksparse_block_size,"
      "    int blocksparse_head_sliding_step) -> ()");
  ops.impl("paged_attention_v2", torch::kCUDA, &paged_attention_v2);

  // Activation ops
  // Activation function used in SwiGLU.
  ops.def("silu_and_mul(Tensor! out, Tensor input) -> ()");
  ops.impl("silu_and_mul", torch::kCUDA, &silu_and_mul);

  ops.def("mul_and_silu(Tensor! out, Tensor input) -> ()");
  ops.impl("mul_and_silu", torch::kCUDA, &mul_and_silu);

  // Activation function used in GeGLU with `none` approximation.
  ops.def("gelu_and_mul(Tensor! out, Tensor input) -> ()");
  ops.impl("gelu_and_mul", torch::kCUDA, &gelu_and_mul);

  // Activation function used in GeGLU with `tanh` approximation.
  ops.def("gelu_tanh_and_mul(Tensor! out, Tensor input) -> ()");
  ops.impl("gelu_tanh_and_mul", torch::kCUDA, &gelu_tanh_and_mul);

  // FATReLU implementation.
  ops.def("fatrelu_and_mul(Tensor! out, Tensor input, float threshold) -> ()");
  ops.impl("fatrelu_and_mul", torch::kCUDA, &fatrelu_and_mul);

  // GELU implementation used in GPT-2.
  ops.def("gelu_new(Tensor! out, Tensor input) -> ()");
  ops.impl("gelu_new", torch::kCUDA, &gelu_new);

  // Approximate GELU implementation.
  ops.def("gelu_fast(Tensor! out, Tensor input) -> ()");
  ops.impl("gelu_fast", torch::kCUDA, &gelu_fast);

  // Quick GELU implementation.
  ops.def("gelu_quick(Tensor! out, Tensor input) -> ()");
  ops.impl("gelu_quick", torch::kCUDA, &gelu_quick);

  // prepare_inputs advance_step
  ops.def(
      "advance_step_flashattn(int num_seqs, int num_queries, int block_size, "
      "Tensor! input_tokens, Tensor sampled_token_ids, "
      "Tensor! input_positions, Tensor! seq_lens, Tensor! slot_mapping, "
      "Tensor block_tables) -> ()");
  ops.impl("advance_step_flashattn", torch::kCUDA, &advance_step_flashattn);

  ops.def(
      "advance_step_flashinfer("
      "    int num_seqs, int num_queries, int block_size,"
      "    Tensor! input_tokens, Tensor sampled_token_ids,"
      "    Tensor! input_positions, Tensor! seq_lens, Tensor! slot_mapping,"
      "    Tensor block_tables, Tensor! paged_kv_indices,"
      "    Tensor! paged_kv_indptr, Tensor! paged_kv_last_page_len,"
      "    Tensor! block_table_bounds"
      ") -> ()");
  ops.impl("advance_step_flashinfer", torch::kCUDA, &advance_step_flashinfer);

  // Layernorm
  // Apply Root Mean Square (RMS) Normalization to the input tensor.
  ops.def(
      "rms_norm(Tensor! result, Tensor input, Tensor weight, float epsilon) -> "
      "()");
  ops.impl("rms_norm", torch::kCUDA, &rms_norm);

  // In-place fused Add and RMS Normalization.
  ops.def(
      "fused_add_rms_norm(Tensor! input, Tensor! residual, Tensor weight, "
      "float epsilon) -> ()");
  ops.impl("fused_add_rms_norm", torch::kCUDA, &fused_add_rms_norm);

  // Layernorm-quant
  // Apply Root Mean Square (RMS) Normalization to the input tensor.
  ops.def(
      "rms_norm_static_fp8_quant(Tensor! result, Tensor input, Tensor weight, "
      "Tensor scale, float epsilon) -> "
      "()");
  ops.impl("rms_norm_static_fp8_quant", torch::kCUDA,
           &rms_norm_static_fp8_quant);

  // In-place fused Add and RMS Normalization.
  ops.def(
      "fused_add_rms_norm_static_fp8_quant(Tensor! result, Tensor input, "
      "Tensor! residual, Tensor weight, "
      "Tensor scale, float epsilon) -> ()");
  ops.impl("fused_add_rms_norm_static_fp8_quant", torch::kCUDA,
           &fused_add_rms_norm_static_fp8_quant);

  // Fused Layernorm + Quant kernels
  ops.def(
      "rms_norm_dynamic_per_token_quant(Tensor! result, Tensor input, "
      "Tensor weight, Tensor! scale, float epsilon, "
      "Tensor? scale_ub, Tensor!? residual) -> ()");
  ops.impl("rms_norm_dynamic_per_token_quant", torch::kCUDA,
           &rms_norm_dynamic_per_token_quant);

  // Rotary embedding
  // Apply GPT-NeoX or GPT-J style rotary embedding to query and key.
  ops.def(
      "rotary_embedding(Tensor positions, Tensor! query,"
      "                 Tensor! key, int head_size,"
      "                 Tensor cos_sin_cache, bool is_neox) -> ()");
  ops.impl("rotary_embedding", torch::kCUDA, &rotary_embedding);

  // Apply GPT-NeoX or GPT-J style rotary embedding to query and key
  // (supports multiple loras).
  ops.def(
      "batched_rotary_embedding(Tensor positions, Tensor! query,"
      "                         Tensor! key, int head_size,"
      "                         Tensor cos_sin_cache, bool is_neox,"
      "                         int rot_dim,"
      "                         Tensor cos_sin_cache_offsets) -> ()");
  ops.impl("batched_rotary_embedding", torch::kCUDA, &batched_rotary_embedding);

  // Quantization ops
#ifndef USE_ROCM
  // Quantized GEMM for AQLM.
  ops.def(
      "aqlm_gemm(Tensor input, Tensor codes, Tensor codebooks, "
      "Tensor scales, int[] codebook_partition_sizes, Tensor? bias) "
      "-> Tensor");
  ops.impl("aqlm_gemm", torch::kCUDA, &aqlm_gemm);

  // Decompression method for AQLM.
  ops.def(
      "aqlm_dequant(Tensor codes, Tensor codebooks, "
      "int[] codebook_partition_sizes) -> Tensor");
  ops.impl("aqlm_dequant", torch::kCUDA, &aqlm_dequant);

  // Quantized GEMM for AWQ.
  ops.def(
      "awq_gemm(Tensor _in_feats, Tensor _kernel, Tensor _scaling_factors, "
      "Tensor _zeros, SymInt split_k_iters) -> Tensor");
  ops.impl("awq_gemm", torch::kCUDA, &awq_gemm);

  // Dequantization for AWQ.
  ops.def(
      "awq_dequantize(Tensor _kernel, Tensor _scaling_factors, "
      "Tensor _zeros, SymInt split_k_iters, int thx, int thy) -> Tensor");
  ops.impl("awq_dequantize", torch::kCUDA, &awq_dequantize);

  // Note about marlin kernel 'workspace' arguments:
  // Technically these should be mutable since they are modified by the kernel.
  // But since they are set back to zero once the kernel is finished we can
  // hand wave and say that they have no net effect.
  //
  // The reason to mark 'workspace' as immutable is so that they don't interfere
  // with using ScalarType arguments in the ops. If they are marked as mutable,
  // pytorch throws an assert in
  // 'torch._higher_order_ops._register_effectful_op' that prevents these
  // kernels from being torch.compile'd.
  // See the following document for more info on custom types and ops that use
  // custom types:
  // https://docs.google.com/document/d/18fBMPuOJ0fY5ZQ6YyrHUppw9FA332CpNtgB6SOIgyuA

  // Marlin (Dense) Optimized Quantized GEMM for GPTQ.
  ops.def(
      "marlin_gemm(Tensor a, Tensor b_q_weight, Tensor b_scales, "
      "Tensor! workspace, SymInt size_m, SymInt size_n, SymInt size_k) -> "
      "Tensor");
  // conditionally compiled so impl in source file

  // Marlin_24 (Sparse) Optimized Quantized GEMM for GPTQ.
  ops.def(
      "gptq_marlin_24_gemm(Tensor a, Tensor b_q_weight, Tensor b_meta, "
      "Tensor b_scales, Tensor workspace, "
      "int b_q_type, "
      "SymInt size_m, SymInt size_n, SymInt size_k) -> Tensor");
  //  conditionally compiled so impl in source file

  // Machete (Dense) Optimized Mixed Precision GEMM for Hopper.
  ops.def(
      "machete_supported_schedules("
      "   ScalarType a_type,"
      "   int b_type,"
      "   ScalarType? maybe_group_scales_type,"
      "   ScalarType? maybe_group_zeros_type,"
      "   ScalarType? maybe_channel_scales_type,"
      "   ScalarType? maybe_token_scales_type,"
      "   ScalarType? maybe_out_type"
      ") -> str[]");
  ops.def(
      "machete_mm("
      "   Tensor A,"
      "   Tensor B,"
      "   int b_type,"
      "   ScalarType? out_type,"
      "   Tensor? group_scales,"
      "   Tensor? group_zeros,"
      "   int?    group_size,"
      "   Tensor? channel_scales,"
      "   Tensor? token_scales,"
      "   str?    schedule"
      ") -> Tensor");
  ops.def(
      "machete_prepack_B("
      "   Tensor B,"
      "   ScalarType a_type,"
      "   int b_type,"
      "   ScalarType? group_scales_type"
      ") -> Tensor");
  // conditionally compiled so impl registration is in source file

  ops.def("permute_cols(Tensor A, Tensor perm) -> Tensor");
  ops.impl("permute_cols", torch::kCUDA, &permute_cols);

  // gptq_marlin Optimized Quantized GEMM for GPTQ.
  ops.def(
      "gptq_marlin_gemm(Tensor a, Tensor b_q_weight, Tensor b_scales, "
      "Tensor b_zeros, Tensor g_idx, Tensor perm, Tensor workspace, "
      "int b_q_type, "
      "SymInt size_m, SymInt size_n, SymInt size_k, bool is_k_full, "
      "bool has_zp, bool use_fp32_reduce, bool is_zp_float) -> Tensor");
  // conditionally compiled so impl registration is in source file

  // gptq_marlin repack from GPTQ.
  ops.def(
      "gptq_marlin_repack(Tensor b_q_weight, Tensor perm, "
      "SymInt size_k, SymInt size_n, int num_bits) -> Tensor");
  // conditionally compiled so impl registrations are in source file

  // awq_marlin repack from AWQ.
  ops.def(
      "awq_marlin_repack(Tensor b_q_weight, SymInt size_k, "
      "SymInt size_n, int num_bits) -> Tensor");
  // conditionally compiled so impl registrations are in source file
#endif

  // Dequantization for GGML.
  ops.def("ggml_dequantize(Tensor W, int type, SymInt m, SymInt n) -> Tensor");
  ops.impl("ggml_dequantize", torch::kCUDA, &ggml_dequantize);

  // mmvq kernel for GGML.
  ops.def(
      "ggml_mul_mat_vec_a8(Tensor W, Tensor X, int type, SymInt row) "
      "-> Tensor");
  ops.impl("ggml_mul_mat_vec_a8", torch::kCUDA, &ggml_mul_mat_vec_a8);

  // mmq kernel for GGML.
  ops.def(
      "ggml_mul_mat_a8(Tensor W, Tensor X, int type, SymInt row) -> Tensor");
  ops.impl("ggml_mul_mat_a8", torch::kCUDA, &ggml_mul_mat_a8);

#ifndef USE_ROCM
  // fp8_marlin Optimized Quantized GEMM for FP8 weight-only.
  ops.def(
      "fp8_marlin_gemm(Tensor a, Tensor b_q_weight, Tensor b_scales, "
      "Tensor! workspace, int num_bits, SymInt size_m, SymInt size_n, "
      "SymInt size_k) -> Tensor");
  // conditionally compiled so impl registration is in source file

  // marlin_qqq_gemm for QQQ.
  ops.def(
      "marlin_qqq_gemm(Tensor a, Tensor b_q_weight, "
      "Tensor s_tok, Tensor s_ch, Tensor s_group, "
      "Tensor! workspace, SymInt size_m, SymInt size_n, "
      "SymInt size_k) -> Tensor");
  // conditionally compiled so impl registration is in source file

  // CUTLASS w8a8 GEMM, supporting symmetric per-tensor or per-row/column
  // quantization, as well as bias
  ops.def(
      "cutlass_scaled_mm(Tensor! out, Tensor a,"
      "                  Tensor b, Tensor a_scales,"
      "                  Tensor b_scales, Tensor? bias) -> ()");
  ops.impl("cutlass_scaled_mm", torch::kCUDA, &cutlass_scaled_mm);

  // CUTLASS w8a8 GEMM, supporting asymmetric per-tensor or per-row/column
  // quantization.
  ops.def(
      "cutlass_scaled_mm_azp(Tensor! out, Tensor a,"
      "                  Tensor b, Tensor a_scales,"
      "                  Tensor b_scales, Tensor azp_adj,"
      "                  Tensor? azp, Tensor? bias) -> ()");
  ops.impl("cutlass_scaled_mm_azp", torch::kCUDA, &cutlass_scaled_mm_azp);

  // Check if cutlass scaled_mm is supported for CUDA devices of the given
  // capability
  ops.def("cutlass_scaled_mm_supports_fp8(int cuda_device_capability) -> bool");
  ops.impl("cutlass_scaled_mm_supports_fp8", &cutlass_scaled_mm_supports_fp8);

  // Check if cutlass scaled_mm supports block quantization (used by DeepSeekV3)
  ops.def(
      "cutlass_scaled_mm_supports_block_fp8(int cuda_device_capability) -> "
      "bool");
  ops.impl("cutlass_scaled_mm_supports_block_fp8",
           &cutlass_scaled_mm_supports_fp8);

  // Check if cutlass sparse scaled_mm is supported for CUDA devices of the
  // given capability
  ops.def(
      "cutlass_sparse_scaled_mm_supported(int cuda_device_capability) -> bool");
  ops.impl("cutlass_sparse_scaled_mm_supported",
           &cutlass_sparse_scaled_mm_supported);

  // CUTLASS sparse GEMM, supporting symmetric per-tensor or per-row/column
  // quantization, as well as bias
  ops.def(
      "cutlass_scaled_sparse_mm(Tensor! out, Tensor a,"
      "                         Tensor bt_nzs,"
      "                         Tensor bt_meta, Tensor a_scales,"
      "                         Tensor b_scales, Tensor? bias) -> ()");
  ops.impl("cutlass_scaled_sparse_mm", torch::kCUDA, &cutlass_scaled_sparse_mm);

  // CUTLASS sparse matrix compressor
  ops.def(
      "cutlass_sparse_compress_entry(Tensor! a_nzs, Tensor! a_meta,"
      "                              Tensor a) -> bool");
  ops.impl("cutlass_sparse_compress_entry", &cutlass_sparse_compress_entry);

  // Mamba selective scan kernel
  ops.def(
      "selective_scan_fwd(Tensor! u, Tensor! delta,"
      "Tensor! A, Tensor! B, Tensor! C,"
      "Tensor? D_, Tensor!? z_, Tensor? delta_bias_,"
      "bool delta_softplus,"
      "Tensor? query_start_loc,"
      "Tensor? cache_indices,"
      "Tensor? has_initial_state,"
      "Tensor! ssm_states,"
      "int pad_slot_id) -> ()");
  ops.impl("selective_scan_fwd", torch::kCUDA, &selective_scan_fwd);

  ops.def(
      "causal_conv1d_update(Tensor! x,"
      "Tensor! conv_state,"
      "Tensor! weight,"
      "Tensor? bias_,"
      "bool silu_activation,"
      "Tensor? cache_seqlens_,"
      "Tensor? conv_state_indices,"
      "int pad_slot_id) -> ()");
  ops.impl("causal_conv1d_update", torch::kCUDA, &causal_conv1d_update);

  ops.def(
      "causal_conv1d_fwd(Tensor! x, Tensor! weight,"
      "Tensor? bias_,"
      "Tensor!? conv_states,"
      "Tensor? query_start_loc,"
      "Tensor? cache_indices,"
      "Tensor? has_initial_state,"
      "bool silu_activation,"
      "int pad_slot_id) -> ()");
  ops.impl("causal_conv1d_fwd", torch::kCUDA, &causal_conv1d_fwd);
#endif

  // Quantized GEMM for GPTQ.
  // Note: even though the C++ inferred schema is correct for this op, it seems
  // to prevent the meta function registry.
  ops.def(
      "gptq_gemm(Tensor a, Tensor b_q_weight, Tensor b_gptq_qzeros, "
      "Tensor b_gptq_scales, Tensor b_g_idx, bool use_exllama, int bit) "
      "-> Tensor");
  ops.impl("gptq_gemm", torch::kCUDA, &gptq_gemm);

  // Post processing for GPTQ.
  ops.def("gptq_shuffle(Tensor! q_weight, Tensor q_perm, int bit) -> ()");
  ops.impl("gptq_shuffle", torch::kCUDA, &gptq_shuffle);

  // Compute FP8 quantized tensor for given scaling factor.
  ops.def(
      "static_scaled_fp8_quant(Tensor! result, Tensor input, Tensor scale) -> "
      "()");
  ops.impl("static_scaled_fp8_quant", torch::kCUDA, &static_scaled_fp8_quant);

  // Compute dynamic-per-tensor FP8 quantized tensor and scaling factor.
  ops.def(
      "dynamic_scaled_fp8_quant(Tensor! result, Tensor input, Tensor! scale) "
      "-> "
      "()");
  ops.impl("dynamic_scaled_fp8_quant", torch::kCUDA, &dynamic_scaled_fp8_quant);

  // Compute dynamic-per-token FP8 quantized tensor and scaling factor.
  ops.def(
      "dynamic_per_token_scaled_fp8_quant(Tensor! result, Tensor input, "
      "Tensor! scale, Tensor? scale_ub) -> "
      "()");
  ops.impl("dynamic_per_token_scaled_fp8_quant", torch::kCUDA,
           &dynamic_per_token_scaled_fp8_quant);

  // Compute int8 quantized tensor for given scaling factor.
  ops.def(
      "static_scaled_int8_quant(Tensor! result, Tensor input, Tensor scale,"
      "Tensor? azp) -> ()");
  ops.impl("static_scaled_int8_quant", torch::kCUDA, &static_scaled_int8_quant);

  // Compute int8 quantized tensor and scaling factor
  ops.def(
      "dynamic_scaled_int8_quant(Tensor! result, Tensor input, Tensor! scale, "
      "Tensor!? azp) -> ()");
  ops.impl("dynamic_scaled_int8_quant", torch::kCUDA,
           &dynamic_scaled_int8_quant);
}

TORCH_LIBRARY_EXPAND(CONCAT(TORCH_EXTENSION_NAME, _cache_ops), cache_ops) {
  // Cache ops
  // Swap in (out) the cache blocks from src to dst.
  cache_ops.def(
      "swap_blocks(Tensor src, Tensor! dst, Tensor block_mapping) -> ()");
  cache_ops.impl("swap_blocks", torch::kCUDA, &swap_blocks);

  // Copy the cache blocks from src to dst.
  cache_ops.def(
      "copy_blocks(Tensor(a!)[] key_caches, Tensor[](b!) value_caches, "
      "Tensor block_mapping) -> ()");
  cache_ops.impl("copy_blocks", torch::kCUDA, &copy_blocks);

  // Reshape the key and value tensors and cache them.
  cache_ops.def(
      "reshape_and_cache(Tensor key, Tensor value,"
      "                  Tensor! key_cache, Tensor! value_cache,"
      "                  Tensor slot_mapping,"
      "                  str kv_cache_dtype,"
      "                  Tensor k_scale, Tensor v_scale) -> ()");
  cache_ops.impl("reshape_and_cache", torch::kCUDA, &reshape_and_cache);

  // Reshape the key and value tensors and cache them.
  cache_ops.def(
      "reshape_and_cache_flash(Tensor key, Tensor value,"
      "                        Tensor! key_cache,"
      "                        Tensor! value_cache,"
      "                        Tensor slot_mapping,"
      "                        str kv_cache_dtype,"
      "                        Tensor k_scale, Tensor v_scale) -> ()");
  cache_ops.impl("reshape_and_cache_flash", torch::kCUDA,
                 &reshape_and_cache_flash);

<<<<<<< HEAD
  // Reshape the key and value tensors and cache them.
  cache_ops.def(
      "reshape_and_cache_flash_full_cuda(Tensor tensorshape,"
      "                        Tensor key, Tensor value,"
      "                        Tensor! key_cache,"
      "                        Tensor! value_cache,"
      "                        Tensor slot_mapping,"
      "                        str kv_cache_dtype,"
      "                        float k_scale, float v_scale) -> ()");
  cache_ops.impl("reshape_and_cache_flash_full_cuda", torch::kCUDA,
                 &reshape_and_cache_flash_full_cuda);
=======
  // Concat kv_c and k_pe and cache them.
  cache_ops.def(
      "concat_and_cache_mla(Tensor kv_c, Tensor k_pe,"
      "                     Tensor! kv_cache,"
      "                     Tensor slot_mapping,"
      "                     str kv_cache_dtype,"
      "                     Tensor scale) -> ()");
  cache_ops.impl("concat_and_cache_mla", torch::kCUDA, &concat_and_cache_mla);
>>>>>>> a1a2aaad

  // Convert the key and value cache to fp8 data type.
  cache_ops.def(
      "convert_fp8(Tensor! dst_cache, Tensor src_cache, float scale, "
      "str kv_cache_dtype) -> ()");
  cache_ops.impl("convert_fp8", torch::kCUDA, &convert_fp8);
}

TORCH_LIBRARY_EXPAND(CONCAT(TORCH_EXTENSION_NAME, _cuda_utils), cuda_utils) {
  // Cuda utils

  // Gets the specified device attribute.
  cuda_utils.def("get_device_attribute(int attribute, int device_id) -> int");
  cuda_utils.impl("get_device_attribute", &get_device_attribute);

  // Gets the maximum shared memory per block device attribute.
  cuda_utils.def(
      "get_max_shared_memory_per_block_device_attribute(int device_id) -> int");
  cuda_utils.impl("get_max_shared_memory_per_block_device_attribute",
                  &get_max_shared_memory_per_block_device_attribute);
}

#ifndef USE_ROCM
TORCH_LIBRARY_EXPAND(CONCAT(TORCH_EXTENSION_NAME, _custom_ar), custom_ar) {
  // Custom all-reduce kernels
  custom_ar.def(
      "init_custom_ar(int[] ipc_tensors, Tensor rank_data, "
      "int rank, bool full_nvlink) -> int");
  custom_ar.impl("init_custom_ar", torch::kCUDA, &init_custom_ar);
  custom_ar.def(
      "all_reduce(int fa, Tensor inp, Tensor! out, int reg_buffer, "
      "int reg_buffer_sz_bytes) -> ()");
  custom_ar.impl("all_reduce", torch::kCUDA, &all_reduce);

  custom_ar.def("dispose", &dispose);
  custom_ar.def("meta_size", &meta_size);

  custom_ar.def("register_buffer", &register_buffer);
  custom_ar.def("get_graph_buffer_ipc_meta", &get_graph_buffer_ipc_meta);
  custom_ar.def("register_graph_buffers", &register_graph_buffers);
}
#endif

REGISTER_EXTENSION(TORCH_EXTENSION_NAME)<|MERGE_RESOLUTION|>--- conflicted
+++ resolved
@@ -470,7 +470,6 @@
   cache_ops.impl("reshape_and_cache_flash", torch::kCUDA,
                  &reshape_and_cache_flash);
 
-<<<<<<< HEAD
   // Reshape the key and value tensors and cache them.
   cache_ops.def(
       "reshape_and_cache_flash_full_cuda(Tensor tensorshape,"
@@ -482,7 +481,7 @@
       "                        float k_scale, float v_scale) -> ()");
   cache_ops.impl("reshape_and_cache_flash_full_cuda", torch::kCUDA,
                  &reshape_and_cache_flash_full_cuda);
-=======
+
   // Concat kv_c and k_pe and cache them.
   cache_ops.def(
       "concat_and_cache_mla(Tensor kv_c, Tensor k_pe,"
@@ -491,7 +490,6 @@
       "                     str kv_cache_dtype,"
       "                     Tensor scale) -> ()");
   cache_ops.impl("concat_and_cache_mla", torch::kCUDA, &concat_and_cache_mla);
->>>>>>> a1a2aaad
 
   // Convert the key and value cache to fp8 data type.
   cache_ops.def(
