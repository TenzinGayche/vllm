--- conflicted
+++ resolved
@@ -21,13 +21,9 @@
 tiktoken >= 0.6.0  # Required for DBRX tokenizer
 lm-format-enforcer >= 0.10.11, < 0.11
 llguidance >= 0.7.11, < 0.8.0; platform_machine == "x86_64" or platform_machine == "arm64" or platform_machine == "aarch64"
-<<<<<<< HEAD
-outlines == 0.1.11; python_version < '3.13'
-=======
 outlines_core == 0.2.10
 # required for outlines backend disk cache
 diskcache == 5.6.3
->>>>>>> 554df8a6
 lark == 1.2.2
 xgrammar == 0.1.21; platform_machine == "x86_64" or platform_machine == "aarch64" or platform_machine == "arm64"
 typing_extensions >= 4.10
